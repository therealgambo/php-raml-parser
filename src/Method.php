--- conflicted
+++ resolved
@@ -266,9 +266,6 @@
     }
 
     /**
-<<<<<<< HEAD
-     * Add a supported protocol
-=======
      * Get example by type (application/json, text/plain, ...)
      *
      * @param string $type
@@ -280,8 +277,7 @@
     }
 
     /**
-     * Get a response by the response code (200, 404,....)
->>>>>>> d8ed8823
+     * Add a supported protocol
      *
      * @param string $protocol
      *
