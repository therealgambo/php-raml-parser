--- conflicted
+++ resolved
@@ -1,17 +1,14 @@
 <?php
 namespace Raml;
 
-<<<<<<< HEAD
 use Raml\RouteFormatter\RouteFormatterInterface;
 use Raml\RouteFormatter\NoRouteFormatter;
+
 use Raml\Schema\SchemaDefinitionInterface;
 use Raml\RouteFormatter\BasicRoute;
-=======
+
 use Raml\Exception\InvalidKeyException;
 use Raml\Exception\ResourceNotFoundException;
-use Raml\Formatters\RouteFormatterInterface;
-use Raml\Formatters\NoRouteFormatter;
->>>>>>> 1f145e64
 
 /**
  * The API Definition
@@ -155,8 +152,6 @@
      *  /*
      * ]
      *
-     * @throws \Exception
-     *
      * @return ApiDefinition
      */
     public static function createFromArray($title, array $data = [])
@@ -186,7 +181,7 @@
                 );
             }
         }
-        
+
         if (isset($data['mediaType'])) {
             $apiDefinition->setDefaultMediaType($data['mediaType']);
         }
@@ -250,7 +245,6 @@
      */
     public function getResourceByUri($uri)
     {
-<<<<<<< HEAD
         // get rid of everything after the ?
         $uri = strtok($uri, '?');
 
@@ -261,15 +255,11 @@
             if ($resource->matchesUri($uri)) {
                 $potentialResource = $resource;
             }
-=======
-        if ($required && !isset($data[$key])) {
-            throw new InvalidKeyException($key);
->>>>>>> 1f145e64
         }
 
         if (!$potentialResource) {
             // we never returned so throw exception
-            throw new \Exception('Resource not found for uri "' . $uri . '"');
+            throw new ResourceNotFoundException($uri);
         }
 
         return $potentialResource;
@@ -436,12 +426,12 @@
      *
      * @param string $protocol
      *
-     * @throws \Exception
+     * @throws RamlParserException
      */
     public function addProtocol($protocol)
     {
         if (!in_array($protocol, [self::PROTOCOL_HTTP, self::PROTOCOL_HTTPS])) {
-            throw new \Exception('Not a valid protocol');
+            throw new RamlParserException('Not a valid protocol');
         }
 
         if (in_array($protocol, $this->protocols)) {
@@ -452,17 +442,9 @@
     // --
 
     /**
-<<<<<<< HEAD
      * Get the default media type
      *
      * @return string
-=======
-     * Get a resource by a uri
-     *
-     * @param string $testUri
-     * @throws ResourceNotFoundException
-     * @return \Raml\Resource
->>>>>>> 1f145e64
      */
     public function getDefaultMediaType()
     {
@@ -527,7 +509,6 @@
 
     // --
 
-<<<<<<< HEAD
     /**
      * Get the documentation of the API
      *
@@ -536,9 +517,6 @@
     public function getDocumentationList()
     {
         return $this->documentationList;
-=======
-        throw new ResourceNotFoundException($testUri);
->>>>>>> 1f145e64
     }
 
     /**
