--- conflicted
+++ resolved
@@ -433,11 +433,7 @@
     public function addProtocol($protocol)
     {
         if (!in_array($protocol, [self::PROTOCOL_HTTP, self::PROTOCOL_HTTPS])) {
-<<<<<<< HEAD
-            throw new InvalidProtocolException('Not a valid protocol');
-=======
-            throw new \InvalidArgumentException(sprintf('"%s" is not a valid protocol', $protocol));
->>>>>>> 70c8a734
+            throw new InvalidProtocolException(sprintf('"%s" is not a valid protocol', $protocol));
         }
 
         if (!in_array($protocol, $this->protocols)) {
