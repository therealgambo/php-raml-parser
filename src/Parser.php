--- conflicted
+++ resolved
@@ -353,16 +353,8 @@
                 $parser = $this->securitySettingsParsers[$securityScheme['type']];
             }
 
-<<<<<<< HEAD
-            if (isset($securitySchemeData[$key]['type']) &&
-                isset($this->securitySettingsParsers[$securitySchemeData[$key]['type']])) {
-                $parser = $this->securitySettingsParsers[$securitySchemeData[$key]['type']];
-                $settings = $parser->createSecuritySettings($securitySchemeData[$key]['settings']);
-                $securitySchemes[$key]['settings'] = $settings;
-=======
             if ($parser) {
                 $securitySchemes[$key]['settings'] = $parser->createSecuritySettings($settings);
->>>>>>> 82c28665
             }
         }
         return $securitySchemes;
