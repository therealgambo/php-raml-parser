--- conflicted
+++ resolved
@@ -166,32 +166,11 @@
             throw new FileNotFoundException($fileName);
         }
 
-<<<<<<< HEAD
         $ramlData = $this->parseRamlFile($fileName, $parseSchemas);
-=======
-        $rootDir = dirname(realpath($fileName));
-
-        $array = $this->includeAndParseFiles(
-            $this->parseYaml($fileName),
-            $rootDir,
-            $parseSchemas
-        );
-
-        if (!$array) {
-            throw new RamlParserException('RAML file appears to be empty');
-        }
-
-        if (isset($array['traits'])) {
-            $keyedTraits = [];
-            foreach ($array['traits'] as $trait) {
-                foreach ($trait as $k => $t) {
-                    $keyedTraits[$k] = $t;
-                }
-            }
->>>>>>> 1f145e64
+
 
         if (!isset($ramlData['title'])) {
-            throw new \Exception('The "title" property is required');
+            throw new RamlParserException();
         }
 
         $ramlData = $this->parseTraits($ramlData);
@@ -203,11 +182,7 @@
 
             if (isset($ramlData['schemas'])) {
                 $schemas = [];
-<<<<<<< HEAD
                 foreach ($ramlData['schemas'] as $schema) {
-=======
-                foreach ($array['schemas'] as $schema) {
->>>>>>> 1f145e64
                     $schemaName = array_keys($schema)[0];
                     $schemas[$schemaName] = $schema[$schemaName];
                 }
@@ -331,7 +306,6 @@
             }
         }
 
-<<<<<<< HEAD
         return $ramlData;
     }
 
@@ -400,9 +374,6 @@
         }
 
         return $data;
-=======
-        return $array;
->>>>>>> 1f145e64
     }
 
     // ---
@@ -601,8 +572,6 @@
                 '/<<(' . $variables . ')([\s]*\|[\s]*!(singularize|pluralize))?>>/',
                 function ($matches) use ($values) {
                     $transformer = isset($matches[3]) ? $matches[3] : '';
-<<<<<<< HEAD
-
                     switch($transformer) {
                         case 'singularize':
                             return Inflect::singularize($values[$matches[1]]);
@@ -613,12 +582,6 @@
                         default:
                             return $values[$matches[1]];
                     }
-
-=======
-                    return method_exists('Inflect\Inflect', $transformer) ?
-                        Inflect::$transformer($values[$matches[1]]) :
-                        $values[$matches[1]];
->>>>>>> 1f145e64
                 },
                 $key
             );
@@ -630,7 +593,6 @@
                     '/<<(' . $variables . ')([\s]*\|[\s]*!(singularize|pluralize))?>>/',
                     function ($matches) use ($values) {
                         $transformer = isset($matches[3]) ? $matches[3] : '';
-<<<<<<< HEAD
 
                         switch($transformer) {
                             case 'singularize':
@@ -642,11 +604,6 @@
                             default:
                                 return $values[$matches[1]];
                         }
-=======
-                        return method_exists('Inflect\Inflect', $transformer) ?
-                            Inflect::$transformer($values[$matches[1]]) :
-                            $values[$matches[1]];
->>>>>>> 1f145e64
                     },
                     $value
                 );
