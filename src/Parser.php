--- conflicted
+++ resolved
@@ -333,35 +333,28 @@
      */
     private function parseSecuritySettings($array)
     {
-<<<<<<< HEAD
         $securitySchemes = [];
-        foreach ($array as $securitySchemeData) {
-            $key = array_keys($securitySchemeData)[0];
-
-            if (isset($this->securitySettingsParsers['*'])) {
-                $parser = $this->securitySettingsParsers['*'];
-            } else {
-                $parser = false;
-            }
-
-            $securitySchemes[$key] = $securitySchemeData[$key];
-            $securityScheme = $securitySchemes[$key];
-            $settings = isset($securityScheme['settings']) ? $securityScheme['settings'] : [];
-
-            if (isset($securityScheme['type']) && isset($this->securitySettingsParsers[$securityScheme['type']])) {
-                $parser = $this->securitySettingsParsers[$securityScheme['type']];
-            }
-
-            if ($parser) {
-                $securitySchemes[$key]['settings'] = $parser->createSecuritySettings($settings);
-=======
         if ($this->configuration->isSchemaSecuritySchemeParsingEnabled()) {
-            foreach ($securitySchemes as $key => $securityScheme) {
+            foreach ($array as $securitySchemeData) {
+                $key = array_keys($securitySchemeData)[0];
+
+                if (isset($this->securitySettingsParsers['*'])) {
+                    $parser = $this->securitySettingsParsers['*'];
+                } else {
+                    $parser = false;
+                }
+
+                $securitySchemes[$key] = $securitySchemeData[$key];
+                $securityScheme = $securitySchemes[$key];
+                $settings = isset($securityScheme['settings']) ? $securityScheme['settings'] : [];
+
                 if (isset($securityScheme['type']) && isset($this->securitySettingsParsers[$securityScheme['type']])) {
                     $parser = $this->securitySettingsParsers[$securityScheme['type']];
-                    $securitySchemes[$key]['settings'] = $parser->createSecuritySettings($securityScheme['settings']);
-                }
->>>>>>> 4f2fa21e
+                }
+
+                if ($parser) {
+                    $securitySchemes[$key]['settings'] = $parser->createSecuritySettings($settings);
+                }
             }
         }
         return $securitySchemes;
@@ -492,7 +485,8 @@
         }
 
         // Prevent LFI directory traversal attacks
-        if (!$this->configuration->isDirectoryTraversalAllowed() && substr($fullPath, 0, strlen($rootDir)) !== $rootDir) {
+        if (!$this->configuration->isDirectoryTraversalAllowed() &&
+            substr($fullPath, 0, strlen($rootDir)) !== $rootDir) {
             return false;
         }
 
