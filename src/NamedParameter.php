--- conflicted
+++ resolved
@@ -696,12 +696,7 @@
                     throw new ValidationException($this->getKey().' is not a valid date', static::VAL_NOTDATE);
                 }
 
-<<<<<<< HEAD
                 // DATES are also strings
-=======
-                break;
-    
->>>>>>> 82c28665
             case static::TYPE_STRING:
     
                 // Must be a string
