<?php

class ParseTest extends PHPUnit_Framework_TestCase
{
    /**
     * @var \Raml\Parser
     */
    private $parser;

    public function setUp()
    {
        parent::setUp();
        $this->parser = new \Raml\Parser();
    }

    // ---

    /** @test */
    public function shouldCorrectlyLoadASimpleRamlString()
    {
        $raml = <<<RAML
#%RAML 0.8
title: ZEncoder API
documentation:
 - title: Home
   content: |
     Welcome to the _Zencoder API_ Documentation. The _Zencoder API_
     allows you to connect your application to our encoding service
     and encode videos without going through the web  interface. You
     may also benefit from one of our
     [integration libraries](https://app.zencoder.com/docs/faq/basics/libraries)
     for different languages.
version: v2
baseUri: https://app.zencoder.com/api/{version}
RAML;

        $simpleRaml = $this->parser->parseFromString($raml, '');
        $docList = $simpleRaml->getDocumentationList();

        $this->assertEquals('ZEncoder API', $simpleRaml->getTitle());
        $this->assertEquals('Home', $docList[0]['title']);
        $this->assertEquals('v2', $simpleRaml->getVersion());
    }

    /** @test */
    public function shouldCorrectlyLoadASimpleRamlStringWithInclude()
    {
        $raml = <<<RAML
#%RAML 0.8
title: ZEncoder API
documentation: !include child.raml
version: v2
baseUri: https://app.zencoder.com/api/{version}
RAML;

        $simpleRaml = $this->parser->parseFromString($raml, __DIR__ . '/fixture');
        $docList = $simpleRaml->getDocumentationList();

        $this->assertEquals('ZEncoder API', $simpleRaml->getTitle());
        $this->assertEquals('Home', $docList['title']);
        $this->assertEquals('v2', $simpleRaml->getVersion());
    }

    /** @test */
    public function shouldCorrectlyLoadASimpleRamlFile()
    {
        $simpleRaml = $this->parser->parse(__DIR__.'/fixture/simple.raml');
        $this->assertEquals('World Music API', $simpleRaml->getTitle());
        $this->assertEquals('v1', $simpleRaml->getVersion());
        $this->assertEquals('http://example.api.com/v1', $simpleRaml->getBaseUrl());
        $this->assertEquals('application/json', $simpleRaml->getDefaultMediaType());
    }

    /** @test */
    public function shouldThrowCorrectExceptionOnBadJson()
    {
        $this->setExpectedException('\Raml\Exception\InvalidJsonException');
        $this->parser->parse(__DIR__.'/fixture/invalid/badJson.raml');
    }

    /** @test */
    public function shouldThrowCorrectExceptionOnBadRamlFile()
    {
        $this->setExpectedException('\Raml\Exception\InvalidJsonException');
        $simpleRaml = $this->parser->parse(__DIR__.'/fixture/invalid/bad.raml');
    }

    /** @test */
    public function shouldCorrectlyReturnHttpProtocol()
    {
        $simpleRaml = $this->parser->parse(__DIR__.'/fixture/simple.raml');
        $this->assertTrue($simpleRaml->supportsHttp());
        $this->assertFalse($simpleRaml->supportsHttps());
    }

    /** @test */
    public function shouldReturnAResourceObjectForAResource()
    {
        $simpleRaml = $this->parser->parse(__DIR__.'/fixture/simple.raml');
        $resource = $simpleRaml->getResourceByUri('/songs');
        $this->assertInstanceOf('\Raml\Resource', $resource);
    }

    /** @test */
    public function shouldThrowExceptionIfUriNotFound()
    {
        $this->setExpectedException('Raml\Exception\BadParameter\ResourceNotFoundException');
        $simpleRaml = $this->parser->parse(__DIR__.'/fixture/simple.raml');
        $simpleRaml->getResourceByUri('/invalid');
    }

    /** @test */
    public function shouldNotMatchForwardSlashInURIParameter()
    {
        $this->setExpectedException('\Raml\Exception\BadParameter\ResourceNotFoundException');
        $simpleRaml = $this->parser->parse(__DIR__.'/fixture/simple.raml');
        $simpleRaml->getResourceByUri('/songs/1/e');
    }

    /** @test */
    public function shouldNotMatchForwardSlashAndDuplicationInURIParameter()
    {
        $this->setExpectedException('\Raml\Exception\BadParameter\ResourceNotFoundException');
        $simpleRaml = $this->parser->parse(__DIR__.'/fixture/simple.raml');
        $simpleRaml->getResourceByUri('/songs/1/1');
    }

    /** @test */
    public function shouldGiveTheResourceTheCorrectDisplayNameIfNotProvided()
    {
        $simpleRaml = $this->parser->parse(__DIR__.'/fixture/simple.raml');
        $resource = $simpleRaml->getResourceByUri('/songs');
        $this->assertEquals('/songs', $resource->getDisplayName());
    }

    /** @test */
    public function shouldExcludeQueryParametersWhenFindingAResource()
    {
        $simpleRaml = $this->parser->parse(__DIR__.'/fixture/simple.raml');
        $resource = $simpleRaml->getResourceByUri('/songs?1');
        $this->assertEquals('/songs', $resource->getDisplayName());
    }

    /** @test */
    public function shouldGiveTheResourceTheCorrectDisplayNameIfProvided()
    {
        $simpleRaml = $this->parser->parse(__DIR__.'/fixture/traitsAndTypes.raml');
        $resource = $simpleRaml->getResourceByUri('/dvds');
        $this->assertEquals('DVD', $resource->getDisplayName());
    }

    /** @test */
    public function shouldParseMultiLevelUrisAndParameters()
    {
        $simpleRaml = $this->parser->parse(__DIR__.'/fixture/simple.raml');

        $resource = $simpleRaml->getResourceByUri('/songs/1');
        $this->assertEquals('/songs/{songId}', $resource->getDisplayName());
    }


    /** @test */
    public function shouldReturnAMethodObjectForAMethod()
    {
        $simpleRaml = $this->parser->parse(__DIR__.'/fixture/simple.raml');
        $resource = $simpleRaml->getResourceByUri('/songs/1');
        $method = $resource->getMethod('post');
        $body = $method->getBodyByType('application/json');
        $schema = $body->getSchema();

        $this->assertCount(3, $resource->getMethods());
        $this->assertInstanceOf('\Raml\Method', $method);
        $this->assertEquals('POST', $method->getType());
        $this->assertInstanceOf('\Raml\Schema\Definition\JsonSchemaDefinition', $schema);
    }

    /** @test */
    public function shouldReturnAResponseForAResponse()
    {
        $simpleRaml = $this->parser->parse(__DIR__.'/fixture/simple.raml');
        $resource = $simpleRaml->getResourceByUri('/songs/1');
        $method = $resource->getMethod('get');
        $response = $method->getResponse(200);

        $this->assertNotEmpty($method->getResponses());
        $this->assertInstanceOf('\Raml\Response', $response);
    }

    /** @test **/
    public function shouldReturnAnExampleForType()
    {
        $simpleRaml = $this->parser->parse(__DIR__.'/fixture/simple.raml');
        $resource = $simpleRaml->getResourceByUri('/songs/1');
        $method = $resource->getMethod('get');
        $response = $method->getResponse(200);

        $schema = $response->getBodyByType('application/json')->getExample();

        $this->assertEquals([
          "title" => "Wish You Were Here",
          "artist" => "Pink Floyd"
        ], json_decode($schema, true));
    }

    /** @test */
    public function shouldParseJson()
    {
        $simpleRaml = $this->parser->parse(__DIR__.'/fixture/simple.raml');
        $resource = $simpleRaml->getResourceByUri('/songs/1');
        $method = $resource->getMethod('get');
        $response = $method->getResponse(200);
        $body = $response->getBodyByType('application/json');
        $schema = $body->getSchema();

        $this->assertInstanceOf('\Raml\Schema\Definition\JsonSchemaDefinition', $schema);
    }

    /** @test */
    public function shouldParseJsonSchemaInRaml()
    {
        $simpleRaml = $this->parser->parse(__DIR__.'/fixture/schemaInRoot.raml');

        $resource = $simpleRaml->getResourceByUri('/songs');
        $method = $resource->getMethod('get');
        $response = $method->getResponse(200);
        $body = $response->getBodyByType('application/json');
        $schema = $body->getSchema();

        $this->assertInstanceOf('\Raml\Schema\Definition\JsonSchemaDefinition', $schema);
    }

    /** @test */
    public function shouldIncludeChildJsonObjects()
    {
        $simpleRaml = $this->parser->parse(__DIR__.'/fixture/parentAndChildSchema.raml');

        $resource = $simpleRaml->getResourceByUri('/');
        $method = $resource->getMethod('get');
        $response = $method->getResponse(200);
        $body = $response->getBodyByType('application/json');
        $schema = $body->getSchema();

        $this->assertInstanceOf('\Raml\Schema\Definition\JsonSchemaDefinition', $schema);
    }

    /** @test */
    public function shouldNotParseJsonIfNotRequested()
    {
        $simpleRaml = $this->parser->parse(__DIR__.'/fixture/simple.raml', false);
        $resource = $simpleRaml->getResourceByUri('/songs/1');
        $method = $resource->getMethod('get');
        $response = $method->getResponse(200);
        $body = $response->getBodyByType('application/json');
        $schema = $body->getSchema();

        $this->assertInternalType('string', $schema);
    }

    /** @test */
    public function shouldParseJsonRefs()
    {
        $simpleRaml = $this->parser->parse(__DIR__.'/fixture/simple.raml');
        $resource = $simpleRaml->getResourceByUri('/songs');
        $method = $resource->getMethod('get');
        $response = $method->getResponse(200);
        $body = $response->getBodyByType('application/json');
        $schema = $body->getSchema();
        $schemaObject = $schema->getJsonObject();

        $this->assertEquals('A canonical song', $schemaObject->items->description);
    }

    /** @test */
    public function shouldParseJsonIntoArray()
    {
        $simpleRaml = $this->parser->parse(__DIR__.'/fixture/simple.raml');
        $resource = $simpleRaml->getResourceByUri('/songs');
        $method = $resource->getMethod('get');
        $response = $method->getResponse(200);
        $body = $response->getBodyByType('application/json');
        $schema = $body->getSchema();
        $schemaArray = $schema->getJsonArray();

        $this->assertEquals('A canonical song', $schemaArray['items']['description']);
    }


    /** @test */
    public function shouldParseIncludedJson()
    {
        $simpleRaml = $this->parser->parse(__DIR__.'/fixture/includeSchema.raml');

        $resource = $simpleRaml->getResourceByUri('/songs');
        $method = $resource->getMethod('get');
        $response = $method->getResponse(200);
        $body = $response->getBodyByType('application/json');
        $schema = $body->getSchema();

        $this->assertInstanceOf('\Raml\Schema\Definition\JsonSchemaDefinition', $schema);
    }

    /** @test */
    public function shouldNotParseIncludedJsonIfNotRequired()
    {
        $simpleRaml = $this->parser->parse(__DIR__.'/fixture/includeSchema.raml', false);

        $resource = $simpleRaml->getResourceByUri('/songs');
        $method = $resource->getMethod('get');
        $response = $method->getResponse(200);
        $body = $response->getBodyByType('application/json');
        $schema = $body->getSchema();

        $this->assertInternalType('string', $schema);
    }

    /** @test */
    public function shouldParseIncludedJsonRefs()
    {
        $simpleRaml = $this->parser->parse(__DIR__.'/fixture/includeSchema.raml');

        $resource = $simpleRaml->getResourceByUri('/songs');
        $method = $resource->getMethod('get');
        $response = $method->getResponse(200);
        $body = $response->getBodyByType('application/json');
        $schema = $body->getSchema();
        $schemaObject = $schema->getJsonObject();

        $this->assertEquals('A canonical song', $schemaObject->items->description);
    }

    /** @test */
    public function shouldThrowErrorIfEmpty()
    {
        $this->setExpectedException('Exception', 'RAML file appears to be empty');
        $this->parser->parse(__DIR__.'/fixture/invalid/empty.raml');
    }

    /** @test */
    public function shouldThrowErrorIfNoTitle()
    {
        $this->setExpectedException('\Raml\Exception\RamlParserException');
        $this->parser->parse(__DIR__.'/fixture/invalid/noTitle.raml');
    }

    /** @test */
    public function shouldThrowErrorIfUnknownIncluded()
    {
        $this->setExpectedException('\Raml\Exception\InvalidSchemaTypeException');
        $this->parser->parse(__DIR__.'/fixture/includeUnknownSchema.raml');
    }

    /** @test */
    public function shouldBeAbleToAddAdditionalSchemaTypes()
    {
        $schemaParser = new \Raml\Schema\Parser\JsonSchemaParser();
        $schemaParser->addCompatibleContentType('application/vnd.api-v1+json');
        $this->parser->addSchemaParser($schemaParser);
        $simpleRaml = $this->parser->parse(__DIR__.'/fixture/includeUnknownSchema.raml');

        $resource = $simpleRaml->getResourceByUri('/songs');
        $method = $resource->getMethod('get');
        $response = $method->getResponse(200);

        $body = $response->getBodyByType('application/vnd.api-v1+json');
        $schema = $body->getSchema();


        $this->assertInstanceOf('\Raml\Schema\Definition\JsonSchemaDefinition', $schema);
    }

    /** @test */
    public function shouldApplyTraitVariables()
    {
        $traitsAndTypes = $this->parser->parse(__DIR__.'/fixture/traitsAndTypes.raml');

        $resource = $traitsAndTypes->getResourceByUri('/books');
        $method = $resource->getMethod('get');
        $queryParameters = $method->getQueryParameters();

        $this->assertArrayHasKey('title', $queryParameters);
        $this->assertArrayHasKey('digest_all_fields', $queryParameters);
        $this->assertArrayHasKey('access_token', $queryParameters);
        $this->assertArrayHasKey('numPages', $queryParameters);

        $this->assertEquals('Return books that have their title matching the given value for path /books', $queryParameters['title']->getDescription());
        $this->assertEquals('If no values match the value given for title, use digest_all_fields instead', $queryParameters['digest_all_fields']->getDescription());
        $this->assertEquals('A valid access_token is required', $queryParameters['access_token']->getDescription());
        $this->assertEquals('The number of pages to return', $queryParameters['numPages']->getDescription());

        $resource = $traitsAndTypes->getResourceByUri('/dvds');
        $method = $resource->getMethod('get');
        $queryParameters = $method->getQueryParameters();

        $this->assertEquals('Return DVD that have their title matching the given value for path /dvds', $queryParameters['title']->getDescription());
    }

    /** @test */
    public function shouldParseIncludedRaml()
    {
        $parent = $this->parser->parse(__DIR__.'/fixture/includeRaml.raml');

        $documentation = $parent->getDocumentationList();
        $this->assertEquals('Home', $documentation['title']);
        $this->assertEquals('Welcome to the _Zencoder API_ Documentation', $documentation['content']);
    }

    /** @test */
    public function shouldParseIncludedYaml()
    {
        $parent = $this->parser->parse(__DIR__.'/fixture/includeYaml.raml');

        $documentation = $parent->getDocumentationList();
        $this->assertEquals('Home', $documentation['title']);
        $this->assertEquals('Welcome to the _Zencoder API_ Documentation', $documentation['content']);
    }

    /** @test */
    public function shouldIncludeTraits()
    {
        $simpleRaml = $this->parser->parse(__DIR__.'/fixture/simple.raml');
        $resource = $simpleRaml->getResourceByUri('/songs');
        $method = $resource->getMethod('get');
        $queryParameters = $method->getQueryParameters();
        $queryParameter = $queryParameters['pages'];

        $this->assertEquals('The number of pages to return', $queryParameter->getDescription());
        $this->assertEquals('number', $queryParameter->getType());
    }

    /** @test */
    public function shouldThrowErrorIfPassedFileDoesNotExist()
    {
        $this->setExpectedException('\Raml\Exception\BadParameter\FileNotFoundException');
        $this->parser->parse(__DIR__.'/fixture/gone.raml');
    }

    /** @test */
    public function shouldParseHateoasExample()
    {
        $hateoasRaml = $this->parser->parse(__DIR__.'/fixture/hateoas/example.raml');
        $this->assertInstanceOf('\Raml\ApiDefinition', $hateoasRaml);
    }

    /** @test */
    public function shouldParseMethodDescription()
    {
        $methodDescriptionRaml = $this->parser->parse(__DIR__.'/fixture/methodDescription.raml');
        $this->assertEquals('Get a list of available songs', $methodDescriptionRaml->getResourceByUri('/songs')->getMethod('get')->getDescription());
    }

    /** @test */
    public function shouldParseResourceDescription()
    {
        $resourceDescriptionRaml = $this->parser->parse(__DIR__.'/fixture/resourceDescription.raml');
        $this->assertEquals('Collection of available songs resource', $resourceDescriptionRaml->getResourceByUri('/songs')->getDescription());
    }

    /** @test */
    public function shouldParseStatusCode()
    {
        $simpleRaml = $this->parser->parse(__DIR__.'/fixture/simple.raml');
        $resource = $simpleRaml->getResourceByUri('/songs/1');
        $response = $resource->getMethod('get')->getResponse(200);
        $this->assertEquals(200, $response->getStatusCode());
    }

    /** @test */
    public function shouldParseMethodHeaders()
    {
        $headersRaml = $this->parser->parse(__DIR__.'/fixture/headers.raml');
        $resource = $headersRaml->getResourceByUri('/jobs');

        $this->assertEquals(['Zencoder-Api-Key' =>
            \Raml\NamedParameter::createFromArray('Zencoder-Api-Key', ['displayName'=>'ZEncoder API Key'])
        ], $resource->getMethod('post')->getHeaders());
    }

    /** @test */
    public function shouldParseResponseHeaders()
    {
        $headersRaml = $this->parser->parse(__DIR__.'/fixture/headers.raml');
        $resource = $headersRaml->getResourceByUri('/jobs');

        $this->assertEquals(['X-waiting-period' => \Raml\NamedParameter::createFromArray('X-waiting-period', [
            'description' => 'The number of seconds to wait before you can attempt to make a request again.'."\n",
            'type' => 'integer',
            'required' => 'yes',
            'minimum' => 1,
            'maximum' => 3600,
            'example' => 34
        ])], $resource->getMethod('post')->getResponse(503)->getHeaders());
    }

    /** @test */
    public function shouldReplaceReservedParameter()
    {
        $def = $this->parser->parse(__DIR__.'/fixture/reservedParameter.raml');
        $this->assertEquals('Get list of songs at /songs', $def->getResourceByUri('/songs')->getMethod('get')->getDescription());
    }

    /** @test */
    public function shouldParameterTransformerWorks()
    {
        $def = $this->parser->parse(__DIR__ . '/fixture/parameterTransformer.raml');
        $this->assertEquals('songs /songs song /song', $def->getResourceByUri('/songs')->getMethod('post')->getDescription());
        $this->assertEquals('song /song songs /songs', $def->getResourceByUri('/song')->getMethod('get')->getDescription());
    }

    /** @test */
    public function shouldParseSchemasDefinedInTheRoot()
    {
        $def = $this->parser->parse(__DIR__ . '/fixture/rootSchemas.raml');

        $this->assertCount(2, $def->getSchemaCollections());
    }

    /** @test */
    public function shouldCorrectlyHandleQueryParameters()
    {
        $def = $this->parser->parse(__DIR__.'/fixture/queryParameters.raml');

        $resource = $def->getResourceByUri('/books/1');
        $method = $resource->getMethod('get');
        $queryParameters = $method->getQueryParameters();

        $this->assertEquals(3, count($queryParameters));

        $this->assertEquals('integer', $queryParameters['page']->getType());
        $this->assertEquals('Current Page', $queryParameters['page']->getDisplayName());
        $this->assertNull($queryParameters['page']->getDescription());
        $this->assertNull($queryParameters['page']->getExample());
        $this->assertFalse($queryParameters['page']->isRequired());
    }

    /** @test */
    public function shouldThrowExceptionOnBadQueryParameter()
    {
        $this->setExpectedException('\Raml\Exception\InvalidQueryParameterTypeException');
        $this->parser->parse(__DIR__.'/fixture/invalid/queryParameters.raml');
    }

    /** @test */
    public function shouldReplaceParameterByJsonString()
    {
        $def = $this->parser->parse(__DIR__ . '/fixture/jsonStringExample.raml');
        $example = $def->getResourceByUri('/songs')->getMethod('get')->getResponse(200)->getBodyByType('application/json')->getExample();

        $this->assertEquals([
            'items' => [[
                'id' => 2,
                'title' => 'test'
            ]]
        ], json_decode($example, true));
    }
    // ---

    /** @test */
    public function shouldParseSecuritySchemes()
    {
        $def = $this->parser->parse(__DIR__ . '/fixture/securitySchemes.raml');

        $resource = $def->getResourceByUri('/users');
        $method = $resource->getMethod('get');

        $securitySchemes = $method->getSecuritySchemes();

        $this->assertEquals(2, count($securitySchemes));
        $this->assertInstanceOf('\Raml\SecurityScheme', $securitySchemes['oauth_1_0']);
        $this->assertInstanceOf('\Raml\SecurityScheme', $securitySchemes['oauth_2_0']);
    }

    /** @test */
    public function shouldAddHeadersOfSecuritySchemes()
    {
        $def = $this->parser->parse(__DIR__ . '/fixture/securitySchemes.raml');

        $resource = $def->getResourceByUri('/users');
        $method = $resource->getMethod('get');
        $headers = $method->getHeaders();

        $this->assertEquals(1, count($headers));
        $this->assertInstanceOf('\Raml\NamedParameter', $headers['Authorization']);
    }

    /** @test */
    public function shouldReplaceSchemaByRootSchema()
    {
        $def = $this->parser->parse(__DIR__ . '/fixture/replaceSchemaByRootSchema.raml');
        $response = $def->getResourceByUri('/songs/{id}')->getMethod('get')->getResponse(200);

        $body = $response->getBodyByType('application/json');
        $schema = $body->getSchema();

        $this->assertInstanceOf('Raml\Schema\Definition\JsonSchemaDefinition', $schema);

        $schema = $schema->getJsonArray();

        $this->assertCount(2, $schema['properties']);
    }

    /** @test */
    public function shouldParseAndReplaceSchemaOnlyInResources()
    {
        $def = $this->parser->parse(__DIR__ . '/fixture/schemaInTypes.raml');
        $schema = $def->getResourceByUri('/projects')->getMethod('post')->getBodyByType('application/json')->getSchema();
        $this->assertInstanceOf('Raml\Schema\Definition\JsonSchemaDefinition', $schema);
    }

    /** @test */
    public function shouldParseInfoQExample()
    {
        $infoQ = $this->parser->parse(__DIR__ . '/fixture/infoq/eventlog.raml');
        $this->assertEquals('Eventlog API', $infoQ->getTitle());
    }

    /** @test */
    public function shouldLoadATree()
    {
<<<<<<< HEAD
        $tree = $this->parser->parse(__DIR__ . '/fixture/includeTreeRaml.raml');
        $response = $tree->getResourceByUri('/songs')->getMethod('get')->getResponse(200);
        $this->assertEquals('Test', $tree->getTitle());
=======
        $infoQ = $this->parser->parse(__DIR__ . '/fixture/includeTreeRaml.raml');
        $this->assertEquals('Test', $infoQ->getTitle());

        $resource = $infoQ->getResourceByUri('/songs');
        $methods = $resource->getMethods();

        $this->assertCount(1, $methods);
        $this->assertArrayHasKey('GET', $methods);

        $responses = $methods['GET']->getResponses();

        $this->assertCount(1, $responses);
        $this->assertArrayHasKey(200, $responses);

        $types = $responses[200]->getTypes();

        $this->assertCount(1, $types);
        $this->assertContains('application/json', $types);

        $jsonBody = $responses[200]->getBodyByType('application/json');

        $this->assertEquals('application/json', $jsonBody->getMediaType());
>>>>>>> bf6676e7
    }
}<|MERGE_RESOLUTION|>--- conflicted
+++ resolved
@@ -616,15 +616,10 @@
     /** @test */
     public function shouldLoadATree()
     {
-<<<<<<< HEAD
         $tree = $this->parser->parse(__DIR__ . '/fixture/includeTreeRaml.raml');
-        $response = $tree->getResourceByUri('/songs')->getMethod('get')->getResponse(200);
         $this->assertEquals('Test', $tree->getTitle());
-=======
-        $infoQ = $this->parser->parse(__DIR__ . '/fixture/includeTreeRaml.raml');
-        $this->assertEquals('Test', $infoQ->getTitle());
-
-        $resource = $infoQ->getResourceByUri('/songs');
+
+        $resource = $tree->getResourceByUri('/songs');
         $methods = $resource->getMethods();
 
         $this->assertCount(1, $methods);
@@ -643,6 +638,5 @@
         $jsonBody = $responses[200]->getBodyByType('application/json');
 
         $this->assertEquals('application/json', $jsonBody->getMediaType());
->>>>>>> bf6676e7
     }
 }