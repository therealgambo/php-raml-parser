<?php

class ParseTest extends PHPUnit_Framework_TestCase
{
    /**
     * @var \Raml\Parser
     */
    private $parser;

    public function setUp()
    {
        parent::setUp();
        $this->parser = new \Raml\Parser();
    }

    // ---

    /** @test */
    public function shouldCorrectlyLoadASimpleRamlString()
    {
        $raml = <<<RAML
#%RAML 0.8
title: ZEncoder API
documentation:
 - title: Home
   content: |
     Welcome to the _Zencoder API_ Documentation. The _Zencoder API_
     allows you to connect your application to our encoding service
     and encode videos without going through the web  interface. You
     may also benefit from one of our
     [integration libraries](https://app.zencoder.com/docs/faq/basics/libraries)
     for different languages.
version: v2
baseUri: https://app.zencoder.com/api/{version}
RAML;

        $simpleRaml = $this->parser->parseFromString($raml, '');
        $docList = $simpleRaml->getDocumentationList();

        $this->assertEquals('ZEncoder API', $simpleRaml->getTitle());
        $this->assertEquals('Home', $docList[0]['title']);
        $this->assertEquals('v2', $simpleRaml->getVersion());
    }

    /** @test */
    public function shouldCorrectlyLoadASimpleRamlStringWithInclude()
    {
        $raml = <<<RAML
#%RAML 0.8
title: ZEncoder API
documentation: !include child.raml
version: v2
baseUri: https://app.zencoder.com/api/{version}
RAML;

        $simpleRaml = $this->parser->parseFromString($raml, __DIR__ . '/fixture');
        $docList = $simpleRaml->getDocumentationList();

        $this->assertEquals('ZEncoder API', $simpleRaml->getTitle());
        $this->assertEquals('Home', $docList['title']);
        $this->assertEquals('v2', $simpleRaml->getVersion());
    }

    /** @test */
    public function shouldCorrectlyLoadASimpleRamlFile()
    {
        $simpleRaml = $this->parser->parse(__DIR__.'/fixture/simple.raml');
        $this->assertEquals('World Music API', $simpleRaml->getTitle());
        $this->assertEquals('v1', $simpleRaml->getVersion());
        $this->assertEquals('http://example.api.com/v1', $simpleRaml->getBaseUrl());
        $this->assertEquals('application/json', $simpleRaml->getDefaultMediaType());
    }

    /** @test */
    public function shouldThrowCorrectExceptionOnBadJson()
    {
        $this->setExpectedException('\Raml\Exception\InvalidJsonException');
        $this->parser->parse(__DIR__.'/fixture/invalid/badJson.raml');
    }

    /** @test */
    public function shouldThrowCorrectExceptionOnBadRamlFile()
    {
        $this->setExpectedException('\Raml\Exception\InvalidJsonException');
        $simpleRaml = $this->parser->parse(__DIR__.'/fixture/invalid/bad.raml');
    }

    /** @test */
    public function shouldCorrectlyReturnHttpProtocol()
    {
        $simpleRaml = $this->parser->parse(__DIR__.'/fixture/simple.raml');
        $this->assertTrue($simpleRaml->supportsHttp());
        $this->assertFalse($simpleRaml->supportsHttps());
    }

    /** @test */
    public function shouldReturnAResourceObjectForAResource()
    {
        $simpleRaml = $this->parser->parse(__DIR__.'/fixture/simple.raml');
        $resource = $simpleRaml->getResourceByUri('/songs');
        $this->assertInstanceOf('\Raml\Resource', $resource);
    }

    /** @test */
    public function shouldThrowExceptionIfUriNotFound()
    {
        $this->setExpectedException('Raml\Exception\BadParameter\ResourceNotFoundException');
        $simpleRaml = $this->parser->parse(__DIR__.'/fixture/simple.raml');
        $simpleRaml->getResourceByUri('/invalid');
    }

    /** @test */
    public function shouldNotMatchForwardSlashInURIParameter()
    {
        $this->setExpectedException('\Raml\Exception\BadParameter\ResourceNotFoundException');
        $simpleRaml = $this->parser->parse(__DIR__.'/fixture/simple.raml');
        $simpleRaml->getResourceByUri('/songs/1/e');
    }

    /** @test */
    public function shouldNotMatchForwardSlashAndDuplicationInURIParameter()
    {
        $this->setExpectedException('\Raml\Exception\BadParameter\ResourceNotFoundException');
        $simpleRaml = $this->parser->parse(__DIR__.'/fixture/simple.raml');
        $simpleRaml->getResourceByUri('/songs/1/1');
    }

    /** @test */
    public function shouldGiveTheResourceTheCorrectDisplayNameIfNotProvided()
    {
        $simpleRaml = $this->parser->parse(__DIR__.'/fixture/simple.raml');
        $resource = $simpleRaml->getResourceByUri('/songs');
        $this->assertEquals('/songs', $resource->getDisplayName());
    }

    /** @test */
    public function shouldExcludeQueryParametersWhenFindingAResource()
    {
        $simpleRaml = $this->parser->parse(__DIR__.'/fixture/simple.raml');
        $resource = $simpleRaml->getResourceByUri('/songs?1');
        $this->assertEquals('/songs', $resource->getDisplayName());
    }

    /** @test */
    public function shouldGiveTheResourceTheCorrectDisplayNameIfProvided()
    {
        $simpleRaml = $this->parser->parse(__DIR__.'/fixture/traitsAndTypes.raml');
        $resource = $simpleRaml->getResourceByUri('/dvds');
        $this->assertEquals('DVD', $resource->getDisplayName());
    }

    /** @test */
    public function shouldParseMultiLevelUrisAndParameters()
    {
        $simpleRaml = $this->parser->parse(__DIR__.'/fixture/simple.raml');

        $resource = $simpleRaml->getResourceByUri('/songs/1');
        $this->assertEquals('/songs/{songId}', $resource->getDisplayName());
    }


    /** @test */
    public function shouldReturnAMethodObjectForAMethod()
    {
        $simpleRaml = $this->parser->parse(__DIR__.'/fixture/simple.raml');
        $resource = $simpleRaml->getResourceByUri('/songs/1');
        $method = $resource->getMethod('post');
        $body = $method->getBodyByType('application/json');
        $schema = $body->getSchema();

        $this->assertCount(3, $resource->getMethods());
        $this->assertInstanceOf('\Raml\Method', $method);
        $this->assertEquals('POST', $method->getType());
        $this->assertInstanceOf('\Raml\Schema\Definition\JsonSchemaDefinition', $schema);
    }

    /** @test */
    public function shouldReturnAResponseForAResponse()
    {
        $simpleRaml = $this->parser->parse(__DIR__.'/fixture/simple.raml');
        $resource = $simpleRaml->getResourceByUri('/songs/1');
        $method = $resource->getMethod('get');
        $response = $method->getResponse(200);

        $this->assertNotEmpty($method->getResponses());
        $this->assertInstanceOf('\Raml\Response', $response);
    }

    /** @test **/
    public function shouldReturnAnExampleForType()
    {
        $simpleRaml = $this->parser->parse(__DIR__.'/fixture/simple.raml');
        $resource = $simpleRaml->getResourceByUri('/songs/1');
        $method = $resource->getMethod('get');
        $response = $method->getResponse(200);

<<<<<<< HEAD
        $schema = $response->getBodyByType('application/json')->getExample();
=======
        $this->assertEquals(['application/json', 'application/xml'], $response->getTypes());

        $schema = $response->getExampleByType('application/json');
>>>>>>> 87e8a332

        $this->assertEquals([
          "title" => "Wish You Were Here",
          "artist" => "Pink Floyd"
        ], json_decode($schema, true));
    }

    /** @test */
    public function shouldParseJson()
    {
        $simpleRaml = $this->parser->parse(__DIR__.'/fixture/simple.raml');
        $resource = $simpleRaml->getResourceByUri('/songs/1');
        $method = $resource->getMethod('get');
        $response = $method->getResponse(200);
        $body = $response->getBodyByType('application/json');
        $schema = $body->getSchema();

        $this->assertInstanceOf('\Raml\Schema\Definition\JsonSchemaDefinition', $schema);
    }

    /** @test */
    public function shouldParseJsonSchemaInRaml()
    {
        $simpleRaml = $this->parser->parse(__DIR__.'/fixture/schemaInRoot.raml');

        $resource = $simpleRaml->getResourceByUri('/songs');
        $method = $resource->getMethod('get');
        $response = $method->getResponse(200);
        $body = $response->getBodyByType('application/json');
        $schema = $body->getSchema();

        $this->assertInstanceOf('\Raml\Schema\Definition\JsonSchemaDefinition', $schema);
    }

    /** @test */
    public function shouldIncludeChildJsonObjects()
    {
        $simpleRaml = $this->parser->parse(__DIR__.'/fixture/parentAndChildSchema.raml');

        $resource = $simpleRaml->getResourceByUri('/');
        $method = $resource->getMethod('get');
        $response = $method->getResponse(200);
        $body = $response->getBodyByType('application/json');
        $schema = $body->getSchema();

        $this->assertInstanceOf('\Raml\Schema\Definition\JsonSchemaDefinition', $schema);
    }

    /** @test */
    public function shouldNotParseJsonIfNotRequested()
    {
        $simpleRaml = $this->parser->parse(__DIR__.'/fixture/simple.raml', false);
        $resource = $simpleRaml->getResourceByUri('/songs/1');
        $method = $resource->getMethod('get');
        $response = $method->getResponse(200);
        $body = $response->getBodyByType('application/json');
        $schema = $body->getSchema();

        $this->assertInternalType('string', $schema);
    }

    /** @test */
    public function shouldParseJsonRefs()
    {
        $simpleRaml = $this->parser->parse(__DIR__.'/fixture/simple.raml');
        $resource = $simpleRaml->getResourceByUri('/songs');
        $method = $resource->getMethod('get');
        $response = $method->getResponse(200);
        $body = $response->getBodyByType('application/json');
        $schema = $body->getSchema();
        $schemaObject = $schema->getJsonObject();

        $this->assertEquals('A canonical song', $schemaObject->items->description);
    }

    /** @test */
    public function shouldParseJsonIntoArray()
    {
        $simpleRaml = $this->parser->parse(__DIR__.'/fixture/simple.raml');
        $resource = $simpleRaml->getResourceByUri('/songs');
        $method = $resource->getMethod('get');
        $response = $method->getResponse(200);
        $body = $response->getBodyByType('application/json');
        $schema = $body->getSchema();
        $schemaArray = $schema->getJsonArray();

        $this->assertEquals('A canonical song', $schemaArray['items']['description']);
    }


    /** @test */
    public function shouldParseIncludedJson()
    {
        $simpleRaml = $this->parser->parse(__DIR__.'/fixture/includeSchema.raml');

        $resource = $simpleRaml->getResourceByUri('/songs');
        $method = $resource->getMethod('get');
        $response = $method->getResponse(200);
        $body = $response->getBodyByType('application/json');
        $schema = $body->getSchema();

        $this->assertInstanceOf('\Raml\Schema\Definition\JsonSchemaDefinition', $schema);
    }

    /** @test */
    public function shouldNotParseIncludedJsonIfNotRequired()
    {
        $simpleRaml = $this->parser->parse(__DIR__.'/fixture/includeSchema.raml', false);

        $resource = $simpleRaml->getResourceByUri('/songs');
        $method = $resource->getMethod('get');
        $response = $method->getResponse(200);
        $body = $response->getBodyByType('application/json');
        $schema = $body->getSchema();

        $this->assertInternalType('string', $schema);
    }

    /** @test */
    public function shouldParseIncludedJsonRefs()
    {
        $simpleRaml = $this->parser->parse(__DIR__.'/fixture/includeSchema.raml');

        $resource = $simpleRaml->getResourceByUri('/songs');
        $method = $resource->getMethod('get');
        $response = $method->getResponse(200);
        $body = $response->getBodyByType('application/json');
        $schema = $body->getSchema();
        $schemaObject = $schema->getJsonObject();

        $this->assertEquals('A canonical song', $schemaObject->items->description);
    }

    /** @test */
    public function shouldThrowErrorIfEmpty()
    {
        $this->setExpectedException('Exception', 'RAML file appears to be empty');
        $this->parser->parse(__DIR__.'/fixture/invalid/empty.raml');
    }

    /** @test */
    public function shouldThrowErrorIfNoTitle()
    {
        $this->setExpectedException('\Raml\Exception\RamlParserException');
        $this->parser->parse(__DIR__.'/fixture/invalid/noTitle.raml');
    }

    /** @test */
    public function shouldThrowErrorIfUnknownIncluded()
    {
        $this->setExpectedException('\Raml\Exception\InvalidSchemaTypeException');
        $this->parser->parse(__DIR__.'/fixture/includeUnknownSchema.raml');
    }

    /** @test */
    public function shouldBeAbleToAddAdditionalSchemaTypes()
    {
        $schemaParser = new \Raml\Schema\Parser\JsonSchemaParser();
        $schemaParser->addCompatibleContentType('application/vnd.api-v1+json');
        $this->parser->addSchemaParser($schemaParser);
        $simpleRaml = $this->parser->parse(__DIR__.'/fixture/includeUnknownSchema.raml');

        $resource = $simpleRaml->getResourceByUri('/songs');
        $method = $resource->getMethod('get');
        $response = $method->getResponse(200);

        $body = $response->getBodyByType('application/vnd.api-v1+json');
        $schema = $body->getSchema();


        $this->assertInstanceOf('\Raml\Schema\Definition\JsonSchemaDefinition', $schema);
    }

    /** @test */
    public function shouldApplyTraitVariables()
    {
        $traitsAndTypes = $this->parser->parse(__DIR__.'/fixture/traitsAndTypes.raml');

        $resource = $traitsAndTypes->getResourceByUri('/books');
        $method = $resource->getMethod('get');
        $queryParameters = $method->getQueryParameters();

        $this->assertArrayHasKey('title', $queryParameters);
        $this->assertArrayHasKey('digest_all_fields', $queryParameters);
        $this->assertArrayHasKey('access_token', $queryParameters);
        $this->assertArrayHasKey('numPages', $queryParameters);

        $this->assertEquals('Return books that have their title matching the given value for path /books', $queryParameters['title']->getDescription());
        $this->assertEquals('If no values match the value given for title, use digest_all_fields instead', $queryParameters['digest_all_fields']->getDescription());
        $this->assertEquals('A valid access_token is required', $queryParameters['access_token']->getDescription());
        $this->assertEquals('The number of pages to return', $queryParameters['numPages']->getDescription());

        $resource = $traitsAndTypes->getResourceByUri('/dvds');
        $method = $resource->getMethod('get');
        $queryParameters = $method->getQueryParameters();

        $this->assertEquals('Return DVD that have their title matching the given value for path /dvds', $queryParameters['title']->getDescription());
    }

    /** @test */
    public function shouldParseIncludedRaml()
    {
        $parent = $this->parser->parse(__DIR__.'/fixture/includeRaml.raml');

        $documentation = $parent->getDocumentationList();
        $this->assertEquals('Home', $documentation['title']);
        $this->assertEquals('Welcome to the _Zencoder API_ Documentation', $documentation['content']);
    }

    /** @test */
    public function shouldParseIncludedYaml()
    {
        $parent = $this->parser->parse(__DIR__.'/fixture/includeYaml.raml');

        $documentation = $parent->getDocumentationList();
        $this->assertEquals('Home', $documentation['title']);
        $this->assertEquals('Welcome to the _Zencoder API_ Documentation', $documentation['content']);
    }

    /** @test */
    public function shouldIncludeTraits()
    {
        $simpleRaml = $this->parser->parse(__DIR__.'/fixture/simple.raml');
        $resource = $simpleRaml->getResourceByUri('/songs');
        $method = $resource->getMethod('get');
        $queryParameters = $method->getQueryParameters();
        $queryParameter = $queryParameters['pages'];

        $this->assertEquals('The number of pages to return', $queryParameter->getDescription());
        $this->assertEquals('number', $queryParameter->getType());
    }

    /** @test */
    public function shouldThrowErrorIfPassedFileDoesNotExist()
    {
        $this->setExpectedException('\Raml\Exception\BadParameter\FileNotFoundException');
        $this->parser->parse(__DIR__.'/fixture/gone.raml');
    }

    /** @test */
    public function shouldParseHateoasExample()
    {
        $hateoasRaml = $this->parser->parse(__DIR__.'/fixture/hateoas/example.raml');
        $this->assertInstanceOf('\Raml\ApiDefinition', $hateoasRaml);
    }

    /** @test */
    public function shouldParseMethodDescription()
    {
        $methodDescriptionRaml = $this->parser->parse(__DIR__.'/fixture/methodDescription.raml');
        $this->assertEquals('Get a list of available songs', $methodDescriptionRaml->getResourceByUri('/songs')->getMethod('get')->getDescription());
    }

    /** @test */
    public function shouldParseResourceDescription()
    {
        $resourceDescriptionRaml = $this->parser->parse(__DIR__.'/fixture/resourceDescription.raml');
        $this->assertEquals('Collection of available songs resource', $resourceDescriptionRaml->getResourceByUri('/songs')->getDescription());
    }

    /** @test */
    public function shouldParseStatusCode()
    {
        $simpleRaml = $this->parser->parse(__DIR__.'/fixture/simple.raml');
        $resource = $simpleRaml->getResourceByUri('/songs/1');
        $response = $resource->getMethod('get')->getResponse(200);
        $this->assertEquals(200, $response->getStatusCode());
    }

    /** @test */
    public function shouldParseMethodHeaders()
    {
        $headersRaml = $this->parser->parse(__DIR__.'/fixture/headers.raml');
        $resource = $headersRaml->getResourceByUri('/jobs');

        $this->assertEquals(['Zencoder-Api-Key' =>
            \Raml\NamedParameter::createFromArray('Zencoder-Api-Key', ['displayName'=>'ZEncoder API Key'])
        ], $resource->getMethod('post')->getHeaders());
    }

    /** @test */
    public function shouldParseResponseHeaders()
    {
        $headersRaml = $this->parser->parse(__DIR__.'/fixture/headers.raml');
        $resource = $headersRaml->getResourceByUri('/jobs');

        $this->assertEquals(['X-waiting-period' => \Raml\NamedParameter::createFromArray('X-waiting-period', [
            'description' => 'The number of seconds to wait before you can attempt to make a request again.'."\n",
            'type' => 'integer',
            'required' => 'yes',
            'minimum' => 1,
            'maximum' => 3600,
            'example' => 34
        ])], $resource->getMethod('post')->getResponse(503)->getHeaders());
    }

    /** @test */
    public function shouldReplaceReservedParameter()
    {
        $def = $this->parser->parse(__DIR__.'/fixture/reservedParameter.raml');
        $this->assertEquals('Get list of songs at /songs', $def->getResourceByUri('/songs')->getMethod('get')->getDescription());
    }

    /** @test */
    public function shouldParameterTransformerWorks()
    {
        $def = $this->parser->parse(__DIR__ . '/fixture/parameterTransformer.raml');
        $this->assertEquals('songs /songs song /song', $def->getResourceByUri('/songs')->getMethod('post')->getDescription());
        $this->assertEquals('song /song songs /songs', $def->getResourceByUri('/song')->getMethod('get')->getDescription());
    }

    /** @test */
    public function shouldParseSchemasDefinedInTheRoot()
    {
        $def = $this->parser->parse(__DIR__ . '/fixture/rootSchemas.raml');

        $this->assertCount(2, $def->getSchemaCollections());
    }

    /** @test */
    public function shouldCorrectlyHandleQueryParameters()
    {
        $def = $this->parser->parse(__DIR__.'/fixture/queryParameters.raml');

        $resource = $def->getResourceByUri('/books/1');
        $method = $resource->getMethod('get');
        $queryParameters = $method->getQueryParameters();

        $this->assertEquals(3, count($queryParameters));

        $this->assertEquals('integer', $queryParameters['page']->getType());
        $this->assertEquals('Current Page', $queryParameters['page']->getDisplayName());
        $this->assertNull($queryParameters['page']->getDescription());
        $this->assertNull($queryParameters['page']->getExample());
        $this->assertFalse($queryParameters['page']->isRequired());
    }

    /** @test */
    public function shouldThrowExceptionOnBadQueryParameter()
    {
        $this->setExpectedException('\Raml\Exception\InvalidQueryParameterTypeException');
        $this->parser->parse(__DIR__.'/fixture/invalid/queryParameters.raml');
    }

    /** @test */
    public function shouldReplaceParameterByJsonString()
    {
        $def = $this->parser->parse(__DIR__ . '/fixture/jsonStringExample.raml');
        $example = $def->getResourceByUri('/songs')->getMethod('get')->getResponse(200)->getBodyByType('application/json')->getExample();

        $this->assertEquals([
            'items' => [[
                'id' => 2,
                'title' => 'test'
            ]]
        ], json_decode($example, true));
    }
    // ---

    /** @test */
    public function shouldParseSecuritySchemes()
    {
        $def = $this->parser->parse(__DIR__ . '/fixture/securitySchemes.raml');

        $resource = $def->getResourceByUri('/users');
        $method = $resource->getMethod('get');

        $securitySchemes = $method->getSecuritySchemes();

        $this->assertEquals(2, count($securitySchemes));
        $this->assertInstanceOf('\Raml\SecurityScheme', $securitySchemes['oauth_1_0']);
        $this->assertInstanceOf('\Raml\SecurityScheme', $securitySchemes['oauth_2_0']);
    }

    /** @test */
    public function shouldAddHeadersOfSecuritySchemes()
    {
        $def = $this->parser->parse(__DIR__ . '/fixture/securitySchemes.raml');

        $resource = $def->getResourceByUri('/users');
        $method = $resource->getMethod('get');
        $headers = $method->getHeaders();

        $this->assertEquals(1, count($headers));
        $this->assertInstanceOf('\Raml\NamedParameter', $headers['Authorization']);
    }

    /** @test */
    public function shouldReplaceSchemaByRootSchema()
    {
        $def = $this->parser->parse(__DIR__ . '/fixture/replaceSchemaByRootSchema.raml');
        $response = $def->getResourceByUri('/songs/{id}')->getMethod('get')->getResponse(200);

        $body = $response->getBodyByType('application/json');
        $schema = $body->getSchema();

        $this->assertInstanceOf('Raml\Schema\Definition\JsonSchemaDefinition', $schema);

        $schema = $schema->getJsonArray();

        $this->assertCount(2, $schema['properties']);
    }

    /** @test */
    public function shouldParseAndReplaceSchemaOnlyInResources()
    {
        $def = $this->parser->parse(__DIR__ . '/fixture/schemaInTypes.raml');
        $schema = $def->getResourceByUri('/projects')->getMethod('post')->getBodyByType('application/json')->getSchema();
        $this->assertInstanceOf('Raml\Schema\Definition\JsonSchemaDefinition', $schema);
    }

    /** @test */
    public function shouldParseInfoQExample()
    {
        $infoQ = $this->parser->parse(__DIR__ . '/fixture/infoq/eventlog.raml');
        $this->assertEquals('Eventlog API', $infoQ->getTitle());
    }

    /** @test */
    public function shouldLoadATree()
    {
        $tree = $this->parser->parse(__DIR__ . '/fixture/includeTreeRaml.raml');
        $this->assertEquals('Test', $tree->getTitle());

        $resource = $tree->getResourceByUri('/songs');
        $methods = $resource->getMethods();

        $this->assertCount(1, $methods);
        $this->assertArrayHasKey('GET', $methods);

        $responses = $methods['GET']->getResponses();

        $this->assertCount(1, $responses);
        $this->assertArrayHasKey(200, $responses);

        $types = $responses[200]->getTypes();

        $this->assertCount(1, $types);
        $this->assertContains('application/json', $types);

        $jsonBody = $responses[200]->getBodyByType('application/json');

        $this->assertEquals('application/json', $jsonBody->getMediaType());
    }
}<|MERGE_RESOLUTION|>--- conflicted
+++ resolved
@@ -194,13 +194,9 @@
         $method = $resource->getMethod('get');
         $response = $method->getResponse(200);
 
-<<<<<<< HEAD
+        $this->assertEquals(['application/json', 'application/xml'], $response->getTypes());
+
         $schema = $response->getBodyByType('application/json')->getExample();
-=======
-        $this->assertEquals(['application/json', 'application/xml'], $response->getTypes());
-
-        $schema = $response->getExampleByType('application/json');
->>>>>>> 87e8a332
 
         $this->assertEquals([
           "title" => "Wish You Were Here",
