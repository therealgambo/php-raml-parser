<?php

class ParseTest extends PHPUnit_Framework_TestCase
{
    /**
     * @var \Raml\Parser
     */
    private $parser;

    public function setUp()
    {
        parent::setUp();
        $this->parser = new \Raml\Parser();
    }

    // ---

    /** @test */
    public function shouldCorrectlyLoadASimpleRamlFile()
    {
        $simpleRaml = $this->parser->parse(__DIR__.'/fixture/simple.raml');
        $this->assertEquals('World Music API', $simpleRaml->getTitle());
        $this->assertEquals('v1', $simpleRaml->getVersion());
        $this->assertEquals('http://example.api.com/v1', $simpleRaml->getBaseUrl());
        $this->assertEquals('application/json', $simpleRaml->getDefaultMediaType());
    }

    /** @test */
    public function shouldThrowCorrectExceptionOnBadJson()
    {
        $this->setExpectedException('\Raml\Exception\InvalidJsonException');
        $this->parser->parse(__DIR__.'/fixture/invalid/badJson.raml');
    }

    /** @test */
    public function shouldThrowCorrectExceptionOnBadRamlFile()
    {
        $this->setExpectedException('\Raml\Exception\InvalidJsonException');
        $simpleRaml = $this->parser->parse(__DIR__.'/fixture/invalid/bad.raml');
    }

    /** @test */
    public function shouldCorrectlyReturnHttpProtocol()
    {
        $simpleRaml = $this->parser->parse(__DIR__.'/fixture/simple.raml');
        $this->assertTrue($simpleRaml->supportsHttp());
        $this->assertFalse($simpleRaml->supportsHttps());
    }

    /** @test */
    public function shouldReturnAResourceObjectForAResource()
    {
        $simpleRaml = $this->parser->parse(__DIR__.'/fixture/simple.raml');
        $resource = $simpleRaml->getResourceByUri('/songs');
        $this->assertInstanceOf('\Raml\Resource', $resource);
    }

    /** @test */
    public function shouldThrowExceptionIfUriNotFound()
    {
        $this->setExpectedException('\Raml\Exception\ResourceNotFoundException');
        $simpleRaml = $this->parser->parse(__DIR__.'/fixture/simple.raml');
        $simpleRaml->getResourceByUri('/invalid');
    }

    /** @test */
    public function shouldNotMatchForwardSlashInURIParameter()
    {
        $this->setExpectedException('\Raml\Exception\ResourceNotFoundException');
        $simpleRaml = $this->parser->parse(__DIR__.'/fixture/simple.raml');
        $simpleRaml->getResourceByUri('/songs/1/e');
    }

    /** @test */
    public function shouldNotMatchForwardSlashAndDuplicationInURIParameter()
    {
        $this->setExpectedException('\Raml\Exception\ResourceNotFoundException');
        $simpleRaml = $this->parser->parse(__DIR__.'/fixture/simple.raml');
        $simpleRaml->getResourceByUri('/songs/1/1');
    }

    /** @test */
    public function shouldGiveTheResourceTheCorrectDisplayNameIfNotProvided()
    {
        $simpleRaml = $this->parser->parse(__DIR__.'/fixture/simple.raml');
        $resource = $simpleRaml->getResourceByUri('/songs');
        $this->assertEquals('/songs', $resource->getDisplayName());
    }

    /** @test */
    public function shouldExcludeQueryParametersWhenFindingAResource()
    {
        $simpleRaml = $this->parser->parse(__DIR__.'/fixture/simple.raml');
        $resource = $simpleRaml->getResourceByUri('/songs?1');
        $this->assertEquals('/songs', $resource->getDisplayName());
    }

    /** @test */
    public function shouldGiveTheResourceTheCorrectDisplayNameIfProvided()
    {
        $simpleRaml = $this->parser->parse(__DIR__.'/fixture/traitsAndTypes.raml');
        $resource = $simpleRaml->getResourceByUri('/dvds');
        $this->assertEquals('DVD', $resource->getDisplayName());
    }

    /** @test */
    public function shouldParseMultiLevelUrisAndParameters()
    {
        $simpleRaml = $this->parser->parse(__DIR__.'/fixture/simple.raml');

        $resource = $simpleRaml->getResourceByUri('/songs/1');
        $this->assertEquals('/songs/{songId}', $resource->getDisplayName());
    }


    /** @test */
    public function shouldReturnAMethodObjectForAMethod()
    {
        $simpleRaml = $this->parser->parse(__DIR__.'/fixture/simple.raml');
        $resource = $simpleRaml->getResourceByUri('/songs/1');
        $method = $resource->getMethod('post');
        $body = $method->getBodyByType('application/json');
        $schema = $body->getSchema();

        $this->assertCount(3, $resource->getMethods());
        $this->assertInstanceOf('\Raml\Method', $method);
        $this->assertEquals('POST', $method->getType());
        $this->assertInstanceOf('\Raml\Schema\Definition\JsonSchemaDefinition', $schema);
    }

    /** @test */
    public function shouldReturnAResponseForAResponse()
    {
        $simpleRaml = $this->parser->parse(__DIR__.'/fixture/simple.raml');
        $resource = $simpleRaml->getResourceByUri('/songs/1');
        $method = $resource->getMethod('get');
        $response = $method->getResponse(200);

        $this->assertNotEmpty($method->getResponses());
        $this->assertInstanceOf('\Raml\Response', $response);
    }

    /** @test **/
    public function shouldReturnAnExampleForType()
    {
        $simpleRaml = $this->parser->parse(__DIR__.'/fixture/simple.raml');
        $resource = $simpleRaml->getResourceByUri('/songs/1');
        $method = $resource->getMethod('get');
        $response = $method->getResponse(200);

        $schema = $response->getBodyByType('application/json')->getExample();

        $this->assertEquals([
          "title" => "Wish You Were Here",
          "artist" => "Pink Floyd"
        ], json_decode($schema, true));
    }

    /** @test */
    public function shouldParseJson()
    {
        $simpleRaml = $this->parser->parse(__DIR__.'/fixture/simple.raml');
        $resource = $simpleRaml->getResourceByUri('/songs/1');
        $method = $resource->getMethod('get');
        $response = $method->getResponse(200);
        $body = $response->getBodyByType('application/json');
        $schema = $body->getSchema();

        $this->assertInstanceOf('\Raml\Schema\Definition\JsonSchemaDefinition', $schema);
    }

    /** @test */
    public function shouldParseJsonSchemaInRaml()
    {
        $simpleRaml = $this->parser->parse(__DIR__.'/fixture/schemaInRoot.raml');

        $resource = $simpleRaml->getResourceByUri('/songs');
        $method = $resource->getMethod('get');
        $response = $method->getResponse(200);
        $body = $response->getBodyByType('application/json');
        $schema = $body->getSchema();

        $this->assertInstanceOf('\Raml\Schema\Definition\JsonSchemaDefinition', $schema);
    }

    /** @test */
    public function shouldIncludeChildJsonObjects()
    {
        $simpleRaml = $this->parser->parse(__DIR__.'/fixture/parentAndChildSchema.raml');

        $resource = $simpleRaml->getResourceByUri('/');
        $method = $resource->getMethod('get');
        $response = $method->getResponse(200);
        $body = $response->getBodyByType('application/json');
        $schema = $body->getSchema();

        $this->assertInstanceOf('\Raml\Schema\Definition\JsonSchemaDefinition', $schema);
    }

    /** @test */
    public function shouldNotParseJsonIfNotRequested()
    {
        $simpleRaml = $this->parser->parse(__DIR__.'/fixture/simple.raml', false);
        $resource = $simpleRaml->getResourceByUri('/songs/1');
        $method = $resource->getMethod('get');
        $response = $method->getResponse(200);
        $body = $response->getBodyByType('application/json');
        $schema = $body->getSchema();

        $this->assertInternalType('string', $schema);
    }

    /** @test */
    public function shouldParseJsonRefs()
    {
        $simpleRaml = $this->parser->parse(__DIR__.'/fixture/simple.raml');
        $resource = $simpleRaml->getResourceByUri('/songs');
        $method = $resource->getMethod('get');
        $response = $method->getResponse(200);
        $body = $response->getBodyByType('application/json');
        $schema = $body->getSchema();
        $schemaObject = $schema->getJsonObject();

        $this->assertEquals('A canonical song', $schemaObject->items->description);
    }

    /** @test */
    public function shouldParseJsonIntoArray()
    {
        $simpleRaml = $this->parser->parse(__DIR__.'/fixture/simple.raml');
        $resource = $simpleRaml->getResourceByUri('/songs');
        $method = $resource->getMethod('get');
        $response = $method->getResponse(200);
        $body = $response->getBodyByType('application/json');
        $schema = $body->getSchema();
        $schemaArray = $schema->getJsonArray();

        $this->assertEquals('A canonical song', $schemaArray['items']['description']);
    }


    /** @test */
    public function shouldParseIncludedJson()
    {
        $simpleRaml = $this->parser->parse(__DIR__.'/fixture/includeSchema.raml');

        $resource = $simpleRaml->getResourceByUri('/songs');
        $method = $resource->getMethod('get');
        $response = $method->getResponse(200);
        $body = $response->getBodyByType('application/json');
        $schema = $body->getSchema();

        $this->assertInstanceOf('\Raml\Schema\Definition\JsonSchemaDefinition', $schema);
    }

    /** @test */
    public function shouldNotParseIncludedJsonIfNotRequired()
    {
        $simpleRaml = $this->parser->parse(__DIR__.'/fixture/includeSchema.raml', false);

        $resource = $simpleRaml->getResourceByUri('/songs');
        $method = $resource->getMethod('get');
        $response = $method->getResponse(200);
        $body = $response->getBodyByType('application/json');
        $schema = $body->getSchema();

        $this->assertInternalType('string', $schema);
    }

    /** @test */
    public function shouldParseIncludedJsonRefs()
    {
        $simpleRaml = $this->parser->parse(__DIR__.'/fixture/includeSchema.raml');

        $resource = $simpleRaml->getResourceByUri('/songs');
        $method = $resource->getMethod('get');
        $response = $method->getResponse(200);
        $body = $response->getBodyByType('application/json');
        $schema = $body->getSchema();
        $schemaObject = $schema->getJsonObject();

        $this->assertEquals('A canonical song', $schemaObject->items->description);
    }

    /** @test */
    public function shouldThrowErrorIfEmpty()
    {
        $this->setExpectedException('Exception', 'RAML file appears to be empty');
        $this->parser->parse(__DIR__.'/fixture/invalid/empty.raml');
    }

    /** @test */
    public function shouldThrowErrorIfNoTitle()
    {
<<<<<<< HEAD
        $this->setExpectedException('Exception', 'The "title" property is required');
=======
        $this->setExpectedException('\Raml\Exception\RamlParserException');
>>>>>>> 1f145e64
        $this->parser->parse(__DIR__.'/fixture/invalid/noTitle.raml');
    }

    /** @test */
    public function shouldThrowErrorIfUnknownIncluded()
    {
        $this->setExpectedException('\Raml\Exception\InvalidSchemaTypeException');
        $this->parser->parse(__DIR__.'/fixture/includeUnknownSchema.raml');
    }

    /** @test */
    public function shouldBeAbleToAddAdditionalSchemaTypes()
    {
        $schemaParser = new \Raml\Schema\Parser\JsonSchemaParser();
        $schemaParser->addCompatibleContentType('application/vnd.api-v1+json');
        $this->parser->addSchemaParser($schemaParser);
        $simpleRaml = $this->parser->parse(__DIR__.'/fixture/includeUnknownSchema.raml');

        $resource = $simpleRaml->getResourceByUri('/songs');
        $method = $resource->getMethod('get');
        $response = $method->getResponse(200);

        $body = $response->getBodyByType('application/vnd.api-v1+json');
        $schema = $body->getSchema();


        $this->assertInstanceOf('\Raml\Schema\Definition\JsonSchemaDefinition', $schema);
    }

    /** @test */
    public function shouldApplyTraitVariables()
    {
        $traitsAndTypes = $this->parser->parse(__DIR__.'/fixture/traitsAndTypes.raml');

        $resource = $traitsAndTypes->getResourceByUri('/books');
        $method = $resource->getMethod('get');
        $queryParameters = $method->getQueryParameters();

        $this->assertArrayHasKey('title', $queryParameters);
        $this->assertArrayHasKey('digest_all_fields', $queryParameters);
        $this->assertArrayHasKey('access_token', $queryParameters);
        $this->assertArrayHasKey('numPages', $queryParameters);

        $this->assertEquals('Return books that have their title matching the given value for path /books', $queryParameters['title']->getDescription());
        $this->assertEquals('If no values match the value given for title, use digest_all_fields instead', $queryParameters['digest_all_fields']->getDescription());
        $this->assertEquals('A valid access_token is required', $queryParameters['access_token']->getDescription());
        $this->assertEquals('The number of pages to return', $queryParameters['numPages']->getDescription());

        $resource = $traitsAndTypes->getResourceByUri('/dvds');
        $method = $resource->getMethod('get');
        $queryParameters = $method->getQueryParameters();

        $this->assertEquals('Return DVD that have their title matching the given value for path /dvds', $queryParameters['title']->getDescription());
    }

    /** @test */
    public function shouldParseIncludedRaml()
    {
        $parent = $this->parser->parse(__DIR__.'/fixture/includeRaml.raml');

        $documentation = $parent->getDocumentationList();
        $this->assertEquals('Home', $documentation['title']);
        $this->assertEquals('Welcome to the _Zencoder API_ Documentation', $documentation['content']);
    }

    /** @test */
    public function shouldParseIncludedYaml()
    {
        $parent = $this->parser->parse(__DIR__.'/fixture/includeYaml.raml');

        $documentation = $parent->getDocumentationList();
        $this->assertEquals('Home', $documentation['title']);
        $this->assertEquals('Welcome to the _Zencoder API_ Documentation', $documentation['content']);
    }

    /** @test */
    public function shouldIncludeTraits()
    {
        $simpleRaml = $this->parser->parse(__DIR__.'/fixture/simple.raml');
        $resource = $simpleRaml->getResourceByUri('/songs');
        $method = $resource->getMethod('get');
        $queryParameters = $method->getQueryParameters();
        $queryParameter = $queryParameters['pages'];

        $this->assertEquals('The number of pages to return', $queryParameter->getDescription());
        $this->assertEquals('number', $queryParameter->getType());
    }

    /** @test */
    public function shouldThrowErrorIfPassedFileDoesNotExist()
    {
        $this->setExpectedException('\Raml\Exception\FileNotFoundException');
        $this->parser->parse(__DIR__.'/fixture/gone.raml');
    }

    /** @test */
    public function shouldParseHateoasExample()
    {
        $hateoasRaml = $this->parser->parse(__DIR__.'/fixture/hateoas/example.raml');
        $this->assertInstanceOf('\Raml\ApiDefinition', $hateoasRaml);
    }

    /** @test */
    public function shouldParseMethodDescription()
    {
        $methodDescriptionRaml = $this->parser->parse(__DIR__.'/fixture/methodDescription.raml');
        $this->assertEquals('Get a list of available songs', $methodDescriptionRaml->getResourceByUri('/songs')->getMethod('get')->getDescription());
    }

    /** @test */
    public function shouldParseResourceDescription()
    {
        $resourceDescriptionRaml = $this->parser->parse(__DIR__.'/fixture/resourceDescription.raml');
        $this->assertEquals('Collection of available songs resource', $resourceDescriptionRaml->getResourceByUri('/songs')->getDescription());
    }

    /** @test */
    public function shouldParseStatusCode()
    {
        $simpleRaml = $this->parser->parse(__DIR__.'/fixture/simple.raml');
        $resource = $simpleRaml->getResourceByUri('/songs/1');
        $response = $resource->getMethod('get')->getResponse(200);
        $this->assertEquals(200, $response->getStatusCode());
    }

    /** @test */
    public function shouldParseMethodHeaders()
    {
        $headersRaml = $this->parser->parse(__DIR__.'/fixture/headers.raml');
        $resource = $headersRaml->getResourceByUri('/jobs');

        $this->assertEquals(['Zencoder-Api-Key' =>
            \Raml\NamedParameter::createFromArray('Zencoder-Api-Key', ['displayName'=>'ZEncoder API Key'])
        ], $resource->getMethod('post')->getHeaders());
    }

    /** @test */
    public function shouldParseResponseHeaders()
    {
        $headersRaml = $this->parser->parse(__DIR__.'/fixture/headers.raml');
        $resource = $headersRaml->getResourceByUri('/jobs');

        $this->assertEquals(['X-waiting-period' => \Raml\NamedParameter::createFromArray('X-waiting-period', [
            'description' => 'The number of seconds to wait before you can attempt to make a request again.'."\n",
            'type' => 'integer',
            'required' => 'yes',
            'minimum' => 1,
            'maximum' => 3600,
            'example' => 34
        ])], $resource->getMethod('post')->getResponse(503)->getHeaders());
    }

    /** @test */
    public function shouldReplaceReservedParameter()
    {
        $def = $this->parser->parse(__DIR__.'/fixture/reservedParameter.raml');
        $this->assertEquals('Get list of songs at /songs', $def->getResourceByUri('/songs')->getMethod('get')->getDescription());
    }

    /** @test */
    public function shouldParameterTransformerWorks()
    {
        $def = $this->parser->parse(__DIR__ . '/fixture/parameterTransformer.raml');
        $this->assertEquals('songs /songs song /song', $def->getResourceByUri('/songs')->getMethod('post')->getDescription());
        $this->assertEquals('song /song songs /songs', $def->getResourceByUri('/song')->getMethod('get')->getDescription());
    }

    /** @test */
    public function shouldParseSchemasDefinedInTheRoot()
    {
        $def = $this->parser->parse(__DIR__ . '/fixture/rootSchemas.raml');

        $this->assertCount(2, $def->getSchemaCollections());
    }

    /** @test */
    public function shouldCorrectlyHandleQueryParameters()
    {
        $def = $this->parser->parse(__DIR__.'/fixture/queryParameters.raml');

        $resource = $def->getResourceByUri('/books/1');
        $method = $resource->getMethod('get');
        $queryParameters = $method->getQueryParameters();

        $this->assertEquals(3, count($queryParameters));

        $this->assertEquals('integer', $queryParameters['page']->getType());
        $this->assertEquals('Current Page', $queryParameters['page']->getDisplayName());
        $this->assertNull($queryParameters['page']->getDescription());
        $this->assertNull($queryParameters['page']->getExample());
        $this->assertFalse($queryParameters['page']->isRequired());
    }

    /** @test */
    public function shouldThrowExceptionOnBadQueryParameter()
    {
        $this->setExpectedException('\Raml\Exception\InvalidQueryParameterTypeException');
        $this->parser->parse(__DIR__.'/fixture/invalid/queryParameters.raml');
    }

    /** @test */
    public function shouldReplaceParameterByJsonString()
    {
        $def = $this->parser->parse(__DIR__ . '/fixture/jsonStringExample.raml');
        $example = $def->getResourceByUri('/songs')->getMethod('get')->getResponse(200)->getBodyByType('application/json')->getExample();

        $this->assertEquals([
            'items' => [[
                'id' => 2,
                'title' => 'test'
            ]]
        ], json_decode($example, true));
    }
    // ---

    /** @test */
    public function shouldParseSecuritySchemes()
    {
        $def = $this->parser->parse(__DIR__ . '/fixture/securitySchemes.raml');

        $resource = $def->getResourceByUri('/users');
        $method = $resource->getMethod('get');

        $securitySchemes = $method->getSecuritySchemes();

        $this->assertEquals(2, count($securitySchemes));
        $this->assertInstanceOf('\Raml\SecurityScheme', $securitySchemes['oauth_1_0']);
        $this->assertInstanceOf('\Raml\SecurityScheme', $securitySchemes['oauth_2_0']);
    }

    /** @test */
    public function shouldAddHeadersOfSecuritySchemes()
    {
        $def = $this->parser->parse(__DIR__ . '/fixture/securitySchemes.raml');

        $resource = $def->getResourceByUri('/users');
        $method = $resource->getMethod('get');
        $headers = $method->getHeaders();

        $this->assertEquals(1, count($headers));
        $this->assertInstanceOf('\Raml\NamedParameter', $headers['Authorization']);
    }

    /** @test */
    public function shouldReplaceSchemaByRootSchema()
    {
        $def = $this->parser->parse(__DIR__ . '/fixture/replaceSchemaByRootSchema.raml');
        $response = $def->getResourceByUri('/songs/{id}')->getMethod('get')->getResponse(200);

        $body = $response->getBodyByType('application/json');
        $schema = $body->getSchema();

        $this->assertInstanceOf('Raml\Schema\Definition\JsonSchemaDefinition', $schema);

        $schema = $schema->getJsonArray();

        $this->assertCount(2, $schema['properties']);
    }

    /** @test */
    public function shouldParseAndReplaceSchemaOnlyInResources()
    {
        $def = $this->parser->parse(__DIR__ . '/fixture/schemaInTypes.raml');
        $schema = $def->getResourceByUri('/projects')->getMethod('post')->getBodyByType('application/json')->getSchema();
        $this->assertInstanceOf('Raml\Schema\Definition\JsonSchemaDefinition', $schema);
    }
}<|MERGE_RESOLUTION|>--- conflicted
+++ resolved
@@ -292,11 +292,7 @@
     /** @test */
     public function shouldThrowErrorIfNoTitle()
     {
-<<<<<<< HEAD
-        $this->setExpectedException('Exception', 'The "title" property is required');
-=======
         $this->setExpectedException('\Raml\Exception\RamlParserException');
->>>>>>> 1f145e64
         $this->parser->parse(__DIR__.'/fixture/invalid/noTitle.raml');
     }
 
